--- conflicted
+++ resolved
@@ -1,10 +1,6 @@
 [package]
 name = "pi_wgpu"
-<<<<<<< HEAD
-version = "0.1.18"
-=======
 version = "0.1.19"
->>>>>>> 646a0ab5
 authors = ["moyy <myy412001799@gmail.com>"]
 edition = "2021"
 description = "WebGPU implement by single thread in GL-3.3 / GLES-3.0 / WebGL2"
