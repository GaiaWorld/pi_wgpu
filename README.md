# pi_wgpu

**注意：** 运行前，需要将 bin/两个dll 拷贝 到 运行目录，或者 exe所在目录

`WebGPU`接口子集的`GL`后端，基于`Rust`实现。

<<<<<<< HEAD
## android平台
1. 打开Linux Shell, 执行`cargo apk run --example triangle --lib`编译example为apk
2. 链接手机 在`target\debug\apk\examples`中打开cmd， 并执行`adb install triangle.apk`来安装apk
=======
+ 接口: 基于 [wgpu-rs](https://github.com/gfx-rs/wgpu) `v0.16` 进行修改；
+ 功能: 仅仅对应[WebGL2](https://www.khronos.org/files/webgl20-reference-guide.pdf)的子集
    - 加`压缩纹理`扩展：`DDS` / `ASTC`
+ 平台:
    - `Windows`: `OpenGL 3.3`
    - `Android` / PC-Android 模拟器: `GLES 3.0`
    - 浏览器 / 微信小游戏: [WebGL2](https://www.khronos.org/files/webgl20-reference-guide.pdf)

# 1. 使用

## 1.1. 集成 wgpu-rs

为了兼容 wgpu-rs，pi_wgpu 也 包含了 wgpu

如果不加 feature，默认就是用 pi-wgpu 的实现

如果 想用 wgpu-rs 实现，在 feature加入 `use_wgpu` 即可，例子：

``` toml
[dependencies]
pi_wgpu = {version = "0.1", default-features = false, features = ["use_wgpu"]}
```

## 1.2. 运行 Windows 平台

执行 `cargo run --example triangle` 命令运行 triangle example

## 1.3. 运行 [Web 平台](https://rustwasm.github.io/docs/wasm-bindgen/contributing/testing.html)

+ 执行`wasm-pack test  --chrome --example triangle`命令，构建wasm以及测试环境，并开启服务器监听在`8000`端口 
+  在浏览器中访问`http://127.0.0.1:8000`地址，即可运行测试

## 1.4. 运行 Android 平台

+ 打开Linux Shell, 执行 `cargo apk run --example triangle` 编译 example为apk
+ 链接手机 在 `target\debug\apk\examples` 中打开cmd， 并执行 `adb install triangle.apk` 来安装apk

## 1.5. 需要调试的 Demo

+ GUI: pi_ui_render, bevy 分支
    - blend_mode.rs
    - shadow.rs
    - compress_texture
+ 3D:
    - pi_3d
        * 最简单的渲染 simple / dispose.rs
        * 动画，buffer更新：anime / 01.rs
        * 粒子 particle / render_stretched.rs
    - 后处理 pi_post_process / main.rs

# 2. 设计

+ `性能优化`：设置状态机，做GL的全状态比较；所以GL指令数量会比[wgpu-rs](https://github.com/gfx-rs/wgpu)少；

**注1**：为什么不直接用 [wgpu-rs](https://github.com/gfx-rs/wgpu)

+ 实际测试，库 WebGL2 Backend性能不满足游戏需求；
+ `Vulkan` / `WebGPU` 因兼容性问题，近期内不能广泛使用于各个平台；

**注2**：根据微信小游戏的开发者文档，在 iPhone / iPad 上，`WebGL2` 至少要 `iOS`版本 >= 15.5 才能开启

**注3**：详细的 设计笔记，[见这里](documents/design.md)

## 2.01. 限制

+ 销毁资源：可以在录制指令时 创建 / 销毁 资源
+ 线程安全：
    - 录制指令 是 `单线程`，录制即为提交，所谓的队列提交是空实现；
    - 创建，销毁 资源，Exe / Apk `多线程`；
    - `注`：使用者自己确保，创建/释放 和 录制指令 的 线程安全性；
+ GLSL:
    - 功能: 仅支持 [gles-300 / std140-布局](https://www.khronos.org/files/webgl20-reference-guide.pdf)；
    - 语法: 仅支持 [GLSL 450 语法](https://www.khronos.org/files/webgl20-reference-guide.pdf)；

## 2.02. 销毁资源

+ 必须等该资源的物体`draw`之后，才能销毁；
+ `RenderPass` 绑定的 纹理 资源，必须等到 `RenderPass` Drop 方法调用后，才能销毁；
+ 原因：因为 不知道调用顺序，vb / ib / ubo 的调用都是先缓存，等到 draw() 内部 才 统一调用的 gl 函数；

例子：

```rust
pass.set_vertex_buffer(vb1)
// 不能 调用 vb1 的 drop
pass.set_bind_group(bg1)
// 不能 调用 bg2 的 drop
pass.set_render_pipeline(rp1)
// 不能 调用 rp1 的 drop
pass.draw()
// 这里之后，可以扔掉 vb1, bg1, rp1
pass.set_vertex_buffer(vb2)
```

## 2.03. **不** 支持

| 函数            | 支持 | 说明            |
| --------------- | ---- | --------------- |
| QuerySet        | ×    | WebGL2 本身支持 |
| hal::Fence      | ×    | WebGL2 本身支持 |
| RenderBundle    | ×    |                 |
| ComputePipeline | ×    |                 |
| ComputePass     | ×    |                 |
| hal::Barrier    | ×    |                 |

## 2.04. wgpu::util

| 函数                       | 支持 | 说明                        |
| -------------------------- | ---- | --------------------------- |
| `backend_bits_from_env`    | ✔    | 永远返回 Some(Backends::GL) |
| `create_texture_with_data` | ✔    |                             |
| `create_buffer_init`       | ✔    |                             |

## 2.05. `Instance`

| 函数               | 支持 | 说明 |
| ------------------ | ---- | ---- |
| `new`              | ✔    |      |
| `request_adapter`  | ✔    |      |
| `create_surface`   | ✔    |      |
| enumerate_adapters | ×    |      |

## 2.06. `Adapter`

| 函数                          | 支持 | 说明 |
| ----------------------------- | ---- | ---- |
| `request_device`              | ✔    |      |
| `features`                    | ✔    |      |
| `limits`                      | ✔    |      |
| `get_info`                    | ✔    |      |
| `get_downlevel_capabilities`  | ✔    |      |
| `is_surface_supported`        | ✔    |      |
| `get_texture_format_features` | ✔    |      |

## 2.07. `Surface`

| 函数                  | 支持 | 说明                                                        |
| --------------------- | ---- | ----------------------------------------------------------- |
| `configure`           | ✔    | `present_mode`: 必须是`Fifo`; `alpha_mode`: 必须是 `Opaque` |
| `get_current_texture` | ✔    |                                                             |
| get_default_config    | ×    |                                                             |
| get_capabilities      | ×    |                                                             |

## 2.08. `SurfaceTexture`

| 函数      | 支持 | 说明 |
| --------- | ---- | ---- |
| `present` | ✔    |      |

## 2.09. `Device`

| 函数                           | 支持 | 说明                                                |
| ------------------------------ | ---- | --------------------------------------------------- |
| `features`                     | ✔    |                                                     |
| `limits`                       | ✔    |                                                     |
| `create_shader_module`         | ✔    |                                                     |
| `create_command_encoder`       | ✔    |                                                     |
| `create_bind_group_layout`     | ✔    |                                                     |
| `create_bind_group`            | ✔    |                                                     |
| `create_pipeline_layout`       | ✔    |                                                     |
| `create_render_pipeline`       | ✔    | 参数 layout: Option<&'a PipelineLayout> 必须 有值！ |
| `create_buffer`                | ✔    |                                                     |
| `create_texture`               | ✔    |                                                     |
| `create_sampler`               | ✔    |                                                     |
| create_shader_module_unchecked | ×    |                                                     |
| create_shader_module_spirv     | ×    |                                                     |
| create_render_bundle_encoder   | ×    |                                                     |
| create_compute_pipeline        | ×    |                                                     |
| create_texture_from_hal        | ×    |                                                     |
| create_query_set               | ×    |                                                     |
| poll                           | ×    |                                                     |
| on_uncaptured_error            | ×    |                                                     |
| push_error_scope               | ×    |                                                     |
| pop_error_scope                | ×    |                                                     |
| start_capture                  | ×    |                                                     |
| stop_capture                   | ×    |                                                     |
| as_hal                         | ×    |                                                     |

## 2.10. `Queue`

| 函数                           | 支持 | 说明   |
| ------------------------------ | ---- | ------ |
| `write_buffer`                 | ✔    |        |
| `write_texture`                | ✔    |        |
| `submit`                       | ✔    | 空实现 |
| on_submitted_work_done         | ×    |        |
| write_buffer_with              | ×    |        |
| copy_external_image_to_texture | ×    |        |
| get_timestamp_period           | ×    |        |

## 2.11. `CommandEncoder`

| 函数                    | 支持 | 说明               |
| ----------------------- | ---- | ------------------ |
| `finish`                | ✔    | 空实现             |
| `begin_render_pass`     | ✔    | 只支持一个渲染目标 |
| clear_texture           | ×    |                    |
| clear_buffer            | ×    |                    |
| begin_compute_pass      | ×    |                    |
| copy_buffer_to_buffer   | ×    |                    |
| copy_buffer_to_texture  | ×    |                    |
| copy_texture_to_buffer  | ×    |                    |
| copy_texture_to_texture | ×    |                    |
| insert_debug_marker     | ×    |                    |
| push_debug_group        | ×    |                    |
| pop_debug_group         | ×    |                    |
| write_timestamp         | ×    |                    |
| resolve_query_set       | ×    |                    |

## 2.12. `CommandBuffer` 空内容，空实现

## 2.13. `RenderPass`

| 函数                              | 支持 | 说明                                                   |
| --------------------------------- | ---- | ------------------------------------------------------ |
| `set_bind_group`                  | ✔    |                                                        |
| `set_pipeline`                    | ✔    |                                                        |
| `set_blend_constant`              | ✔    |                                                        |
| `set_index_buffer`                | ✔    |                                                        |
| `set_vertex_buffer`               | ✔    |                                                        |
| `set_scissor_rect`                | ✔    |                                                        |
| `set_viewport`                    | ✔    |                                                        |
| `set_stencil_reference`           | ✔    |                                                        |
| `draw`                            | ✔    | 参数 `first_instance` 必须为 0; `base_vertex` 必须为 0 |
| `draw_indexed`                    | ✔    | 参数 `first_instance` 必须为 0; `base_vertex` 必须为 0 |
| set_push_constants                | ×    |                                                        |
| insert_debug_marker               | ×    |                                                        |
| push_debug_group                  | ×    |                                                        |
| pop_debug_group                   | ×    |                                                        |
| draw_indirect                     | ×    |                                                        |
| draw_indexed_indirect             | ×    |                                                        |
| execute_bundles                   | ×    |                                                        |
| multi_draw_indirect               | ×    |                                                        |
| multi_draw_indexed_indirect       | ×    |                                                        |
| multi_draw_indirect_count         | ×    |                                                        |
| multi_draw_indexed_indirect_count | ×    |                                                        |
| write_timestamp                   | ×    |                                                        |
| begin_pipeline_statistics_query   | ×    |                                                        |
| end_pipeline_statistics_query     | ×    |                                                        |

## 2.14. `Sampler`

**注**：其生命周期还受到 `BindGroup` 的影响，见`BindGroup`

## 2.15. `Texture`

**注**：其生命周期还受到 `BindGroup` 的影响，见`BindGroup`

| 函数                    | 支持 | 说明 |
| ----------------------- | ---- | ---- |
| `create_view`           | ✔    |      |
| `as_image_copy`         | ✔    |      |
| `size`                  | ✔    |      |
| `width`                 | ✔    |      |
| `height`                | ✔    |      |
| `depth_or_array_layers` | ✔    |      |
| `mip_level_count`       | ✔    |      |
| `sample_count`          | ✔    |      |
| `dimension`             | ✔    |      |
| `format`                | ✔    |      |
| `usage`                 | ✔    |      |
| as_hal                  | ×    |      |
| destroy                 | ×    |      |

## 2.16. `Buffer`

**注**：其生命周期还受到 `BindGroup` 的影响，见`BindGroup`

| 函数                       | 支持 | 说明 |
| -------------------------- | ---- | ---- |
| `size`                     | ✔    |      |
| `usage`                    | ✔    |      |
| `as_entire_binding`        | ✔    |      |
| `as_entire_buffer_binding` | ✔    |      |
| `slice`                    | ✔    |      |
| unmap                      | ×    |      |
| destroy                    | ×    |      |

## 2.17. `BufferSlice` 空实现

| 函数                 | 支持 | 说明 |
| -------------------- | ---- | ---- |
| map_async            | ×    |      |
| get_mapped_range     | ×    |      |
| get_mapped_range_mut | ×    |      |

## 2.18. `BindGroup`

`BindGroup` 会握住它使用的`Buffer`, `Texture`, `Sampler` 对象，使其不会被销毁。

如果想要对应的资源被销毁，必须同时扔掉`BindGroup`和对应的资源。

## 2.19. `ShaderModule`

+ 仅支持 Naga 编译过后，版本为 glsl 3.0 的 无 define 宏 的 glsl
+ 扩展：带上一个字段，用于说明 这个shader原始的 set-binding 和 uniform 的 名字

# 3. 附录：（无计划）用 `WebGL` 模拟 `WebGPU` 的 要点

## 3.1. 和 `WebGL2` 相比，缺失 的 功能

+ 代码 模拟
    - `UBO`：用 uniform 模拟
    - `Sampler`：用 texture 函数 模拟
    - `VS` / `FS`: 不能指定 layout
        - **难点，需要 `可行性测试`**：要找一套 WebGL Shader 的 编译转换工具，`naga`未必支持；
            * 将 UBO 转成 Uniform；
            * 去掉 所有的 layout，同时导出成 json文件，供 rust 设置；
        - rust层，调用 WebGL 的 getXXXLocation 取 Uniform / Attribute 的 location，建立 layout 的 hash-map；
+ 看 **扩展** 有没有
    - 很多纹理格式: 比如 float 纹理，深度 纹理
    - `VAO`
    - `几何实例化`
    - 多目标渲染 / drawBuffers clearBuffer
    - 多重采样
    - FeedBack

## 3.2. [微信小游戏: `iOS` 的 `WebGL`](https://developers.weixin.qq.com/minigame/dev/guide/performance/perf-high-performance.html#%E7%AE%80%E4%BB%8B)

+ `WebGL`: 如果发现 iOS 14 的 帧率提升不上去，试试 在 canvas.getContext 接口 将 antialias: true
+ `WebGL`: iOS 版本 14.0 ~ iOS 15.3, 多个 drawcall 使用不同偏移 来 共享 `VB`/`IB`，性能非常糟糕 ！
>>>>>>> 40e0a11b
<|MERGE_RESOLUTION|>--- conflicted
+++ resolved
@@ -4,11 +4,6 @@
 
 `WebGPU`接口子集的`GL`后端，基于`Rust`实现。
 
-<<<<<<< HEAD
-## android平台
-1. 打开Linux Shell, 执行`cargo apk run --example triangle --lib`编译example为apk
-2. 链接手机 在`target\debug\apk\examples`中打开cmd， 并执行`adb install triangle.apk`来安装apk
-=======
 + 接口: 基于 [wgpu-rs](https://github.com/gfx-rs/wgpu) `v0.16` 进行修改；
 + 功能: 仅仅对应[WebGL2](https://www.khronos.org/files/webgl20-reference-guide.pdf)的子集
     - 加`压缩纹理`扩展：`DDS` / `ASTC`
@@ -43,7 +38,7 @@
 
 ## 1.4. 运行 Android 平台
 
-+ 打开Linux Shell, 执行 `cargo apk run --example triangle` 编译 example为apk
++ 打开Linux Shell, 执行 `cargo apk run --example triangle --lib` 编译 example为apk
 + 链接手机 在 `target\debug\apk\examples` 中打开cmd， 并执行 `adb install triangle.apk` 来安装apk
 
 ## 1.5. 需要调试的 Demo
@@ -329,5 +324,4 @@
 ## 3.2. [微信小游戏: `iOS` 的 `WebGL`](https://developers.weixin.qq.com/minigame/dev/guide/performance/perf-high-performance.html#%E7%AE%80%E4%BB%8B)
 
 + `WebGL`: 如果发现 iOS 14 的 帧率提升不上去，试试 在 canvas.getContext 接口 将 antialias: true
-+ `WebGL`: iOS 版本 14.0 ~ iOS 15.3, 多个 drawcall 使用不同偏移 来 共享 `VB`/`IB`，性能非常糟糕 ！
->>>>>>> 40e0a11b
++ `WebGL`: iOS 版本 14.0 ~ iOS 15.3, 多个 drawcall 使用不同偏移 来 共享 `VB`/`IB`，性能非常糟糕 ！